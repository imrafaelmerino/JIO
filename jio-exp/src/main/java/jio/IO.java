--- conflicted
+++ resolved
@@ -199,39 +199,7 @@
   }
 
   /**
-<<<<<<< HEAD
-   * Creates an effect from a lazy computation modeled with a {@link Supplier} and executes it asynchronously using the
-   * specified {@link Executor}. Every time the `get()` or `result` method is called, the provided lazy computation is
-   * executed asynchronously using the given executor.
-   *
-   * @param supplier the supplier representing the lazy computation to be executed.
-   * @param executor the executor responsible for running the computation.
-   * @param <Output> the type parameter representing the result type of the effect.
-   * @return an IO effect encapsulating the lazy computation executed with the specified executor.
-   */
-  public static <Output> IO<Output> lazy(final Supplier<Output> supplier,
-                                         final Executor executor
-                                        ) {
-    requireNonNull(supplier);
-    requireNonNull(executor);
-    return new Val<>(() -> CompletableFuture.supplyAsync(supplier,
-                                                         executor
-                                                        ));
-
-  }
-
-
-
-
-
-  /**
-   * Returns the first computation that completes, regardless of whether it fails or succeeds. This method is
-   * implemented using {@link CompletableFuture#anyOf(CompletableFuture[])}, and its behavior is inherited from that
-   * method. It's important to note that this operator is a good candidate to be reimplemented with Fibers in the future
-   * to benefit from cancellation and non-returning failing computations.
-=======
    * Returns the first computation that completes successfully
->>>>>>> aa20bfca
    *
    * @param first    the first computation.
    * @param others   the rest of the computations.
@@ -681,30 +649,7 @@
    *
    * @return the result of the computation, either a {@link Success} or a {@link Failure}.
    */
-<<<<<<< HEAD
-  public IO<Output> sleep(final Duration duration) {
-    Objects.requireNonNull(duration);
-    return Delay.of(duration)
-                .then(it -> this);
-
-  }
-
-  /**
-   * Blocks the caller thread to wait for the result of this effect. Any failure during the computation will be thrown
-   * as an exception.
-   * <p>
-   * This method is a blocking call and is commonly used for testing purposes or in situations where blocking is
-   * acceptable. When using virtual threads, it is completely normal to call this method.
-   * </p>
-   *
-   * @return the computed value.
-   * @throws Exception if a failure occurs during the computation.
-   * @see #join()
-   */
-  public Output result() throws Exception {
-=======
   public Result<Output> compute() {
->>>>>>> aa20bfca
     try {
       return call();
     } catch (Exception e) {
